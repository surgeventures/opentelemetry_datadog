--- conflicted
+++ resolved
@@ -35,14 +35,10 @@
       :host,
       :port,
       :service_name,
-<<<<<<< HEAD
       :container_id,
       :timeout_ms,
       :connect_timeout_ms,
       :protocol
-=======
-      :container_id
->>>>>>> 6c2a225e
     ]
   end
 
@@ -58,14 +54,10 @@
     state = %State{
       host: Keyword.fetch!(config, :host),
       port: Keyword.fetch!(config, :port),
-<<<<<<< HEAD
       container_id: Span.get_container_id(),
       timeout_ms: Keyword.get(config, :timeout_ms, 2000),
       connect_timeout_ms: Keyword.get(config, :connect_timeout_ms, 500),
-      protocol: protocol
-=======
-      container_id: Span.get_container_id()
->>>>>>> 6c2a225e
+      protocol: Keyword.get(config, :protocol, :v05)
     }
 
     {:ok, state}
@@ -159,26 +151,23 @@
     end
   end
 
-<<<<<<< HEAD
-  def push_v05(body, headers, %State{host: host, port: port}) do
-    url =
-      if String.starts_with?(host, ["http://", "https://"]) do
-        "#{host}:#{port}/v0.5/traces"
-      else
-        # Default to http for backward compatibility with local agent
-        "http://#{host}:#{port}/v0.5/traces"
-      end
-
-=======
-  def push(body, headers, %State{host: host, port: port}) do
->>>>>>> 6c2a225e
+  def push(body, headers, %State{
+        host: host,
+        port: port,
+        timeout_ms: timeout_ms,
+        connect_timeout_ms: connect_timeout_ms
+      }) do
+    url = "http://#{host}:#{port}/v0.5/traces"
+
     Req.put(
       url,
       body: body,
       headers: headers,
       retry: :transient,
       retry_delay: &retry_delay/1,
-      retry_log_level: false
+      retry_log_level: false,
+      receive_timeout: timeout_ms,
+      connect_options: [timeout: connect_timeout_ms]
     )
   end
 
