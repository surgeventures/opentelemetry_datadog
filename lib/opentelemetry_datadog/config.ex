--- conflicted
+++ resolved
@@ -289,7 +289,6 @@
   defp validate_sample_rate_env(_),
     do: {:error, :invalid_config, "DD_TRACE_SAMPLE_RATE must be a float between 0.0 and 1.0"}
 
-<<<<<<< HEAD
   @spec validate_timeout_ms_env(any()) :: :ok | {:error, validation_error()}
   defp validate_timeout_ms_env(timeout) when is_integer(timeout) and timeout > 0, do: :ok
 
@@ -429,8 +428,6 @@
     end
   end
 
-=======
->>>>>>> cf7fb082
   @doc """
   Returns the current configuration for the exporter.
 
