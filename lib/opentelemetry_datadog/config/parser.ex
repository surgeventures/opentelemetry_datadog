--- conflicted
+++ resolved
@@ -30,31 +30,6 @@
   @spec convert_type(String.t(), atom(), String.t()) ::
           {:ok, any()} | {:error, validation_error()}
   defp convert_type(value, :string, _env_var_name), do: {:ok, value}
-
-<<<<<<< HEAD
-  defp convert_type(value, :integer, "DD_TRACE_AGENT_PORT") do
-    case Integer.parse(value) do
-      {int, ""} -> {:ok, int}
-      _ -> {:error, :invalid_config, "DD_TRACE_AGENT_PORT must be a valid port number (1-65535)"}
-    end
-  end
-
-  defp convert_type(value, :integer, "DD_EXPORT_TIMEOUT_MS") do
-    case Integer.parse(value) do
-      {int, ""} -> {:ok, int}
-      _ -> {:error, :invalid_config, "DD_EXPORT_TIMEOUT_MS must be a positive integer"}
-    end
-  end
-
-  defp convert_type(value, :integer, "DD_EXPORT_CONNECT_TIMEOUT_MS") do
-    case Integer.parse(value) do
-      {int, ""} -> {:ok, int}
-      _ -> {:error, :invalid_config, "DD_EXPORT_CONNECT_TIMEOUT_MS must be a positive integer"}
-    end
-  end
-
-=======
->>>>>>> 4dc277e2
   defp convert_type(value, :integer, env_var_name) do
     case Integer.parse(value) do
       {int, ""} -> {:ok, int}
