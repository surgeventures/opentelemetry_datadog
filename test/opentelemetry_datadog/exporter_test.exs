--- conflicted
+++ resolved
@@ -133,41 +133,4 @@
       assert Exporter.shutdown(state) == :ok
     end
   end
-<<<<<<< HEAD
-
-  describe "configuration error handling" do
-    test "handles invalid port configuration gracefully" do
-      invalid_port_config()
-
-      # The exporter itself doesn't validate config, but we can test that
-      # the configuration loading fails appropriately
-      assert {:error, :invalid_config, _} = OpentelemetryDatadog.Config.load()
-    end
-
-    test "handles missing required configuration" do
-      missing_required_host_config()
-
-      assert {:error, :missing_required_config, _} = OpentelemetryDatadog.Config.load()
-    end
-
-    test "works with valid test fixtures" do
-      # Use one of the valid configurations from TestFixtures
-      valid_configs = OpentelemetryDatadog.TestFixtures.valid_configs()
-      config = Enum.at(valid_configs, 0)
-
-      # Convert to the format expected by the exporter
-      exporter_config = [
-        host: config.host,
-        port: config.port,
-        protocol: :v05
-      ]
-
-      assert {:ok, state} = Exporter.init(exporter_config)
-      assert state.host == config.host
-      assert state.port == config.port
-      assert state.protocol == :v05
-    end
-  end
-=======
->>>>>>> 6c2a225e
 end